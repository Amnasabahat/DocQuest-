--- conflicted
+++ resolved
@@ -1,12 +1,8 @@
 import streamlit as st
 import json
 import os
-<<<<<<< HEAD
 import random
 import datetime
-=======
-import random  # === CHANGE 3: for Today's Challenge ===
->>>>>>> 425b7312
 from dotenv import load_dotenv
 from openai import OpenAI
 from agents import patient_agent, evaluator_agent   # AI patient + evaluator
@@ -58,10 +54,6 @@
 def set_page(name: str):
     ss.page = name
 
-# === CHANGE 1: helper for navigation ===
-def set_page(name: str):
-    ss.page = name
-
 # -------------------------
 # Helper Functions
 # -------------------------
@@ -85,39 +77,17 @@
     return (text[:n] + "…") if len(text) > n else text
 
 
-def score_to_badge(avg: float) -> str:
-    # === CHANGE 2: simple gamified badge ===
-    if avg >= 8:
-        return "🏆 Pro"
-    elif avg >= 5:
-        return "⭐ Intermediate"
-    elif avg > 0:
-        return "🌱 Beginner"
-    else:
-        return "—"
-
-def snippet(text: str, n: int = 90) -> str:
-    return (text[:n] + "…") if len(text) > n else text
-
 # -------------------------
 # Sidebar
 # -------------------------
 st.sidebar.title("DocQuest 🩺")
 st.sidebar.markdown("**Disclaimer:** Educational simulation only — not medical advice.")
 
-<<<<<<< HEAD
-st.sidebar.markdown(f"#### 👤 Profile: Guest")
-
-# 📊 Progress + Case History (Merged)
+st.sidebar.markdown("#### 👤 Profile: Guest")
+
+# 📊 Progress + Case History
 st.sidebar.markdown("### 📈 Progress & History")
 
-=======
-# === CHANGE 2: Profile + progressbar + badge ===
-st.sidebar.markdown("#### 👤 Profile")
-st.sidebar.caption("Guest user")
-
-st.sidebar.markdown("#### 📈 Progress")
->>>>>>> 425b7312
 if ss.scores:
     total = len(ss.scores)
     avg_score = sum(
@@ -132,53 +102,45 @@
     st.sidebar.progress(0)
     st.sidebar.write("Average Score: —")
     st.sidebar.write("Badge: —")
-<<<<<<< HEAD
 
 # 📜 Case History
-for i, att in enumerate(reversed(ss.attempt_history[-5:]), 1):
-    case_id = att['case_id']
-    score = att['score']
-    date = att['date']
-
-    st.sidebar.markdown(
-        f"""
-        <div title="Attempted on {date}" 
-             style="display:flex; justify-content:space-between; 
-                    align-items:center; margin:5px 0; 
-                    padding:5px 10px; border-radius:8px; 
-                    background:#f7f7f7; font-size:14px;">
-            <span><b>Case {case_id}</b> | {score}/10</span>
-        </div>
-        """,
-        unsafe_allow_html=True
-    )
-
-    if st.sidebar.button("🔄", key=f"reattempt_{i}"):
-        case = next((c for c in cases if c["id"] == att["case_id"]), None)
-        if case:
-            ss.current_case = case
-            set_page("CASE_DETAIL")
-
-        else:
-            st.sidebar.info("No history yet.")
-=======
->>>>>>> 425b7312
+if ss.attempt_history:
+    for i, att in enumerate(reversed(ss.attempt_history[-5:]), 1):
+        case_id = att['case_id']
+        score = att['score']
+        date = att['date']
+
+        st.sidebar.markdown(
+            f"""
+            <div title="Attempted on {date}" 
+                 style="display:flex; justify-content:space-between; 
+                        align-items:center; margin:5px 0; 
+                        padding:5px 10px; border-radius:8px; 
+                        background:#f7f7f7; font-size:14px;">
+                <span><b>Case {case_id}</b> | {score}/10</span>
+            </div>
+            """,
+            unsafe_allow_html=True
+        )
+
+        if st.sidebar.button("🔄 Reattempt", key=f"reattempt_{i}"):
+            case = next((c for c in cases if c["id"] == att["case_id"]), None)
+            if case:
+                ss.current_case = case
+                set_page("CASE_DETAIL")
+else:
+    st.sidebar.info("No history yet.")
 
 # -------------------------
 # ROUTES
 # -------------------------
 def page_home():
-<<<<<<< HEAD
-=======
-    # === CHANGE 3: Hero + dual CTA + Today's Challenge + Category tiles ===
->>>>>>> 425b7312
     st.markdown("<h1 style='margin-bottom:0'>🩺 DocQuest</h1>", unsafe_allow_html=True)
     st.markdown(
         "### Practice real medical cases. Build your diagnostic skills.\n"
         "DocQuest is your safe space to simulate patient encounters and sharpen clinical reasoning."
     )
 
-<<<<<<< HEAD
     # ✅ Start Simulation button
     st.button("▶️ Start Simulation", use_container_width=True,
               on_click=lambda: set_page("CATEGORY_SELECT"))
@@ -186,7 +148,7 @@
     # 🌟 Today’s Challenge (Card style)
     try:
         rc = random.choice(cases)
-        st.markdown("""
+        st.markdown(f"""
             <div style="
                 border-radius: 15px;
                 padding: 10px;
@@ -195,10 +157,10 @@
                 margin-top:20px;
                 margin-bottom:20px;">
                 <h3 style="color:#ff5733; margin-bottom:10px;">🔥 Today’s Challenge</h3>
-                <p><b>Case:</b> {}</p>
-                <p style="color:#444; font-size:14px;">{}</p>
+                <p><b>Case:</b> {rc['id']}</p>
+                <p style="color:#444; font-size:14px;">{snippet(rc.get('description',''), 100)}</p>
             </div>
-        """.format(rc['id'], snippet(rc.get('description',''), 100)), unsafe_allow_html=True)
+        """, unsafe_allow_html=True)
 
         if st.button("🚀 Take Challenge", use_container_width=True):
             ss.current_case = rc
@@ -206,7 +168,6 @@
 
     except Exception:
         st.info("A featured case will appear here when cases.json is loaded.")
-
 
 def page_category_select():
     st.title("📂 Select Case Category")
@@ -215,74 +176,17 @@
     ss.current_category = selected_category
 
     st.markdown(f"### Cases in **{selected_category}**")
-=======
-    c1, c2 = st.columns(2)
-    with c1:
-        st.button("▶️ Start Simulation", use_container_width=True,
-                  on_click=lambda: set_page("CATEGORY_SELECT"))
-    with c2:
-        st.button("📂 Browse Cases", use_container_width=True,
-                  on_click=lambda: set_page("CATEGORY_SELECT"))
-
-    # Today's Challenge
-    st.markdown("#### 🌟 Today’s Challenge")
-    try:
-        rc = random.choice(cases)
-        st.info(f"**Case {rc['id']}** — {snippet(rc.get('description',''), 100)}")
-    except Exception:
-        st.info("A featured case will appear here when cases.json is loaded.")
-
-    # Category tiles
-    st.markdown("#### 🗂️ Pick a Category")
-    categories = sorted(set(c.get("category", "General") for c in cases))
-    if categories:
-        cols = st.columns(min(4, len(categories)))
-        for idx, cat in enumerate(categories):
-            with cols[idx % len(cols)]:
-                st.button(f"🔹 {cat}", key=f"cat_{cat}", use_container_width=True,
-                    on_click=lambda c=cat: _select_category_and_go(c))
-
-    else:
-        st.caption("No categories found in cases.json")
-
-def _select_category_and_go(cat):
-    ss.current_category = cat
-    set_page("CATEGORY_SELECT")
-
-def page_category_select():
-    st.title("📂 Select Case Category")
-
-    # === CHANGE 4: default to the clicked tile, otherwise let user choose ===
-    categories = sorted(set(c.get("category", "General") for c in cases))
-    default_idx = 0
-    if ss.current_category in categories:
-        default_idx = categories.index(ss.current_category)
-    selected_category = st.selectbox("Choose a category", categories, index=default_idx)
-
-    ss.current_category = selected_category
-    st.markdown(f"### Cases in **{selected_category}**")
-
->>>>>>> 425b7312
     category_cases = [c for c in cases if c.get("category") == selected_category]
     if not category_cases:
         st.warning("No cases in this category yet.")
         return
 
-<<<<<<< HEAD
-=======
-    # Cards list
->>>>>>> 425b7312
     for case in category_cases:
         with st.container():
             col1, col2 = st.columns([6, 2])
             with col1:
                 st.markdown(f"**Case {case['id']}**")
                 st.caption(snippet(case.get("description", ""), 110))
-<<<<<<< HEAD
-=======
-                if case.get("symptoms"):
-                    st.caption("Symptoms: " + ", ".join(case["symptoms"][:4]))
->>>>>>> 425b7312
             with col2:
                 st.button("Open", key=f"open_{case['id']}", use_container_width=True,
                           on_click=_open_case, args=(case,))
@@ -297,22 +201,8 @@
         st.warning("No case selected.")
         return
 
-<<<<<<< HEAD
     st.button("⬅️ Back to Categories", on_click=lambda: (_back_to_cat()))
     st.markdown(f"### 🩺 Case {case['id']}")
-=======
-    # Back button
-    st.button("⬅️ Back to Categories", on_click=lambda: (_back_to_cat()))
-    st.markdown(f"### 🩺 Case {case['id']}")
-
-    # === CHANGE 5: card-like sections
-    with st.container():
-        st.markdown("#### 🧾 Description")
-        st.write(case.get("description", "—"))
-
-    with st.expander("🩺 Symptoms / History", expanded=True):
-        st.write(", ".join(case.get("symptoms", [])) or "—")
->>>>>>> 425b7312
 
     with st.container():
         st.markdown("#### 🧾 Description")
@@ -346,49 +236,12 @@
             reply = response.choices[0].message.content
             ss.chat_log.append(("Patient", reply))
 
-<<<<<<< HEAD
     # Solve Case
-=======
-        # Chat history
-        if ss.chat_log:
-            for who, msg in ss.chat_log[-20:]:
-                role = "user" if who == "You" else "assistant"
-                with st.chat_message(role):
-                    st.write(msg)
-        else:
-            st.info("Ask follow-up questions like: *When did it start? Any weight loss? Travel history?*")
-
-        # Chat input (Streamlit >= 1.25)
-        user_q = st.chat_input("Type your question to the patient…")
-        if user_q:
-            ss.chat_log.append(("You", user_q))
-            # Call GPT-5 for patient reply
-            messages = patient_agent(case, user_q)
-            response = client.chat.completions.create(
-                model="openai/gpt-5-chat-latest",
-                messages=messages,
-                temperature=0.7,
-                top_p=0.7,
-                frequency_penalty=1,
-            )
-            reply = response.choices[0].message.content
-            ss.chat_log.append(("Patient", reply))
-
-
-    # -------------------------
-    # Solve Case (Evaluator)
-    # -------------------------
->>>>>>> 425b7312
     with tab2:
         st.subheader("Solve the Case")
         with st.form("solve_form"):
             student_diag = st.text_input("Provisional Diagnosis")
-<<<<<<< HEAD
             tests_input = st.text_area("Key Tests (comma separated)")
-=======
-
-            tests_input = st.text_area("Key Tests (separate multiple tests with commas)")
->>>>>>> 425b7312
             student_tests = [t.strip() for t in tests_input.split(",") if t.strip()]
             student_plan = st.text_area("Initial Management Plan")
             submit = st.form_submit_button("Submit for Feedback")
@@ -407,17 +260,14 @@
             fb = json.loads(response.choices[0].message.content)
             ss.latest_feedback = fb
             ss.scores.append(fb)
-<<<<<<< HEAD
-
-            # ✅ NEW: Save attempt history
+
+            # ✅ Save attempt history
             ss.attempt_history.append({
                 "case_id": case["id"],
                 "score": fb["diagnosis_score"] + fb["tests_score"] + fb["plan_score"],
                 "date": datetime.datetime.now().strftime("%Y-%m-%d %H:%M")
             })
 
-=======
->>>>>>> 425b7312
             set_page("FEEDBACK")
 
 def _back_to_cat():
@@ -431,8 +281,6 @@
         return
 
     st.subheader("📊 Feedback & Learning")
-
-    # === CHANGE 6: colored summary cards
     col1, col2, col3, col4 = st.columns(4)
     col1.success(f"Diagnosis: {fb['diagnosis_score']}/4")
     col2.warning(f"Tests: {fb['tests_score']}/3")
@@ -451,8 +299,7 @@
     if fb.get("red_flags"):
         st.error("⚠️ Red flags detected! Review carefully.")
 
-<<<<<<< HEAD
-    # ✅ Export feedback option
+    # Export option
     export_feedback(fb)
 
     c1, c2 = st.columns(2)
@@ -473,11 +320,6 @@
     doc.build(story)
     with open("feedback.pdf", "rb") as f:
         st.download_button("📥 Download Feedback PDF", f, file_name="feedback.pdf")
-=======
-    c1, c2 = st.columns(2)
-    c1.button("⬅️ Back to Categories", on_click=_back_to_cat, use_container_width=True)
-    c2.button("🎯 Try Another Case", on_click=_back_to_cat, use_container_width=True)
->>>>>>> 425b7312
 
 # -------------------------
 # Router
